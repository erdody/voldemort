--- conflicted
+++ resolved
@@ -26,7 +26,6 @@
 import java.util.List;
 import java.util.concurrent.atomic.AtomicBoolean;
 
-import com.google.common.collect.Lists;
 import org.apache.log4j.Logger;
 
 import voldemort.VoldemortException;
@@ -60,13 +59,10 @@
 import voldemort.versioning.ObsoleteVersionException;
 import voldemort.versioning.VectorClock;
 import voldemort.versioning.Versioned;
-
-<<<<<<< HEAD
-=======
-import com.google.protobuf.Message;
 import voldemort.xml.StoreDefinitionsMapper;
 
->>>>>>> 1f1d05f4
+import com.google.common.collect.Lists;
+
 /**
  * Protocol buffers implementation of a {@link RequestHandler}
  * 
@@ -163,17 +159,13 @@
                                         handleTruncateEntries(request.getTruncateEntries()));
                 break;
             case ADD_STORE:
-                ProtoUtils.writeMessage(outputStream,
-                                        handleAddStore(request.getAddStore()));
+                ProtoUtils.writeMessage(outputStream, handleAddStore(request.getAddStore()));
                 break;
             default:
                 throw new VoldemortException("Unkown operation " + request.getType());
         }
-<<<<<<< HEAD
 
         return null;
-=======
->>>>>>> 1f1d05f4
     }
 
     public StreamRequestHandler handleFetchPartitionEntries(VAdminProto.FetchPartitionEntriesRequest request) {
@@ -465,10 +457,12 @@
         VAdminProto.AddStoreResponse.Builder response = VAdminProto.AddStoreResponse.newBuilder();
 
         // don't try to add a store in the middle of rebalancing
-        if(metadataStore.getServerState().equals(MetadataStore.VoldemortState.REBALANCING_MASTER_SERVER) ||
-                metadataStore.getServerState().equals(MetadataStore.VoldemortState.REBALANCING_CLUSTER))
-        {
-            response.setError(ProtoUtils.encodeError(errorCodeMapper, new VoldemortException("Rebalancing in progress")));
+        if(metadataStore.getServerState()
+                        .equals(MetadataStore.VoldemortState.REBALANCING_MASTER_SERVER)
+           || metadataStore.getServerState()
+                           .equals(MetadataStore.VoldemortState.REBALANCING_CLUSTER)) {
+            response.setError(ProtoUtils.encodeError(errorCodeMapper,
+                                                     new VoldemortException("Rebalancing in progress")));
             return response.build();
         }
 
@@ -481,14 +475,15 @@
                 // open the store
                 storageService.openStore(def);
 
-                // update stores list in metadata store (this also has the effect of updating the stores.xml file)
+                // update stores list in metadata store (this also has the
+                // effect of updating the stores.xml file)
                 List<StoreDefinition> currentStoreDefs;
                 List<Versioned<byte[]>> v = metadataStore.get(MetadataStore.STORES_KEY);
 
                 if(((v.size() > 0) ? 1 : 0) > 0) {
                     Versioned<byte[]> currentValue = v.get(0);
-                    currentStoreDefs = mapper.readStoreList(
-                            new StringReader(ByteUtils.getString(currentValue.getValue(), "UTF-8")));
+                    currentStoreDefs = mapper.readStoreList(new StringReader(ByteUtils.getString(currentValue.getValue(),
+                                                                                                 "UTF-8")));
                 } else {
                     currentStoreDefs = Lists.newArrayList();
                 }
@@ -496,8 +491,8 @@
 
                 metadataStore.put(MetadataStore.STORES_KEY, currentStoreDefs);
             } else {
-                throw new StoreOperationFailureException(
-                        String.format("Store '%s' already exists on this server", def.getName()));
+                throw new StoreOperationFailureException(String.format("Store '%s' already exists on this server",
+                                                                       def.getName()));
             }
 
         } catch(VoldemortException e) {
