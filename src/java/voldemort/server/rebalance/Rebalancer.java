--- conflicted
+++ resolved
@@ -1,5 +1,6 @@
 package voldemort.server.rebalance;
 
+import java.util.ArrayList;
 import java.util.List;
 import java.util.concurrent.TimeUnit;
 import java.util.concurrent.atomic.AtomicBoolean;
@@ -99,28 +100,7 @@
 
     private void attemptRebalance(RebalancePartitionsInfo stealInfo) {
         stealInfo.setAttempt(stealInfo.getAttempt() + 1);
-<<<<<<< HEAD
-        List<String> unbalanceStoreList = ImmutableList.copyOf(stealInfo.getUnbalancedStoreList());
-
-        for(String storeName: unbalanceStoreList) {
-            AdminClient adminClient = RebalanceUtils.createTempAdminClient(voldemortConfig,
-                                                                           metadataStore.getCluster());
-            try {
-                int rebalanceAsyncId = rebalanceLocalNode(storeName, stealInfo);
-
-                adminClient.waitForCompletion(stealInfo.getStealerId(),
-                                              rebalanceAsyncId,
-                                              voldemortConfig.getAdminSocketTimeout(),
-                                              TimeUnit.SECONDS);
-                // remove store from rebalance list
-                stealInfo.getUnbalancedStoreList().remove(storeName);
-            } catch(Exception e) {
-                logger.warn("rebalanceSubTask:" + stealInfo + " failed for store:" + storeName, e);
-            } finally {
-                adminClient.stop();
-            }
-        }
-=======
+
         AdminClient adminClient = RebalanceUtils.createTempAdminClient(voldemortConfig,
                                                                        metadataStore.getCluster());
         int rebalanceAsyncId = rebalanceLocalNode(stealInfo);
@@ -129,7 +109,6 @@
                                       rebalanceAsyncId,
                                       voldemortConfig.getAdminSocketTimeout(),
                                       TimeUnit.SECONDS);
->>>>>>> d9c194c0
     }
 
     /**
@@ -170,26 +149,17 @@
                 AdminClient adminClient = RebalanceUtils.createTempAdminClient(voldemortConfig,
                                                                                metadataStore.getCluster());
                 try {
-<<<<<<< HEAD
+                    checkCurrentState(metadataStore, stealInfo);
+
                     logger.info("Rebalancer: rebalance " + stealInfo + " starting.");
-
-                    // create redirectingSocketStore for redirection.
-                    createRedirectingSocketStore(storeName,
-                                                 adminClient.getAdminClientCluster()
-                                                            .getNodeById(stealInfo.getDonorId()));
-
-=======
->>>>>>> d9c194c0
-                    checkCurrentState(metadataStore, stealInfo);
-
-                    logger.info("Rebalancer: rebalance " + stealInfo + " starting.");
-                    List<String> unbalanceStoreList = ImmutableList.copyOf(stealInfo.getUnbalancedStoreList());
-                    for(String storeName: unbalanceStoreList) {
+                    List<String> tempUnbalancedStoreList = new ArrayList<String>(stealInfo.getUnbalancedStoreList());
+                    for(String storeName: ImmutableList.copyOf(stealInfo.getUnbalancedStoreList())) {
                         try {
                             rebalanceStore(storeName, adminClient, stealInfo);
 
-                            // remove store from rebalance list
-                            stealInfo.getUnbalancedStoreList().remove(storeName);
+                            // remove store from stealInfo unbalanced list.
+                            tempUnbalancedStoreList.remove(storeName);
+                            stealInfo.setUnbalancedStoreList(tempUnbalancedStoreList);
                         } catch(Exception e) {
                             logger.warn("rebalanceSubTask:" + stealInfo + " failed for store:"
                                         + storeName, e);
@@ -219,9 +189,9 @@
                                         AdminClient adminClient,
                                         RebalancePartitionsInfo stealInfo) throws Exception {
                 // check and create redirectingSocketStore if needed.
-                checkAndCreateRedirectingSocketStore(storeName,
-                                                     adminClient.getAdminClientCluster()
-                                                                .getNodeById(stealInfo.getDonorId()));
+                createRedirectingSocketStore(storeName,
+                                             adminClient.getAdminClientCluster()
+                                                        .getNodeById(stealInfo.getDonorId()));
 
                 setRebalancingState(metadataStore, stealInfo);
                 updateStatus("starting partitions migration for store:" + storeName);
