--- conflicted
+++ resolved
@@ -35,12 +35,7 @@
 import voldemort.store.routed.Pipeline;
 import voldemort.store.routed.Pipeline.Event;
 import voldemort.store.routed.Pipeline.Operation;
-<<<<<<< HEAD
 import voldemort.store.routed.Response;
-import voldemort.store.slop.HintedHandoff;
-import voldemort.store.slop.Slop;
-=======
->>>>>>> a94de0b7
 import voldemort.utils.ByteArray;
 import voldemort.utils.Utils;
 
@@ -112,24 +107,6 @@
                                                                                            result,
                                                                                            requestTime);
                     responses.put(node.getId(), response);
-<<<<<<< HEAD
-                    if(Pipeline.Operation.DELETE == pipeline.getOperation()
-                       && pipeline.isFinished()) {
-                        if(isHintedHandoffEnabled()
-                           && response.getValue() instanceof UnreachableStoreException) {
-                            Slop slop = new Slop(pipelineData.getStoreName(),
-                                                 Slop.Operation.DELETE,
-                                                 key,
-                                                 null,
-                                                 null,
-                                                 node.getId(),
-                                                 new Date());
-                            pipelineData.addFailedNode(node);
-                            hintedHandoff.sendHintSerial(node, version, slop);
-                        }
-                    }
-=======
->>>>>>> a94de0b7
                     latch.countDown();
 
                     // Note errors that come in after the pipeline has finished.
