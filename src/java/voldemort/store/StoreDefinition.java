--- conflicted
+++ resolved
@@ -60,11 +60,8 @@
     private final String serializerFactory;
     private final HintedHandoffStrategyType hintedHandoffStrategyType;
     private final Integer hintPrefListSize;
-<<<<<<< HEAD
+    private final List<String> owners;
     private final List<SecondaryIndexDefinition> secondaryIndexDefinition;
-=======
-    private final List<String> owners;
->>>>>>> a94de0b7
 
     public StoreDefinition(String name,
                            String type,
@@ -89,11 +86,8 @@
                            String factory,
                            HintedHandoffStrategyType hintedHandoffStrategyType,
                            Integer hintPrefListSize,
-<<<<<<< HEAD
+                           List<String> owners,
                            List<SecondaryIndexDefinition> secondaryIndexDefinition) {
-=======
-                           List<String> owners) {
->>>>>>> a94de0b7
         this.name = Utils.notNull(name);
         this.type = Utils.notNull(type);
         this.description = description;
@@ -117,11 +111,8 @@
         this.serializerFactory = factory;
         this.hintedHandoffStrategyType = hintedHandoffStrategyType;
         this.hintPrefListSize = hintPrefListSize;
-<<<<<<< HEAD
+        this.owners = owners;
         this.secondaryIndexDefinition = secondaryIndexDefinition;
-=======
-        this.owners = owners;
->>>>>>> a94de0b7
         checkParameterLegality();
     }
 
@@ -338,13 +329,12 @@
         return hintPrefListSize != null;
     }
 
-<<<<<<< HEAD
+    public List<String> getOwners() {
+        return this.owners;
+    }
+
     public List<SecondaryIndexDefinition> getSecondaryIndexDefinitions() {
         return secondaryIndexDefinition;
-=======
-    public List<String> getOwners() {
-        return this.owners;
->>>>>>> a94de0b7
     }
 
     @Override
@@ -421,11 +411,8 @@
                                 hasHintedHandoffStrategyType() ? getHintedHandoffStrategyType()
                                                               : null,
                                 hasHintPreflistSize() ? getHintPrefListSize() : null,
-<<<<<<< HEAD
+                                getOwners(),
                                 getSecondaryIndexDefinitions());
-=======
-                                getOwners());
->>>>>>> a94de0b7
     }
 
     @Override
@@ -443,13 +430,8 @@
                + ", zone-count-reads = " + getZoneCountReads() + ", zone-count-writes = "
                + getZoneCountWrites() + ", serializer factory = " + getSerializerFactory() + ")"
                + ", hinted-handoff-strategy = " + getHintedHandoffStrategyType()
-<<<<<<< HEAD
-               + ", hint-preflist-size = " + getHintPrefListSize() + ", secondary-indexes = "
-               + getSecondaryIndexDefinitions() + ")";
-=======
                + ", hint-preflist-size = " + getHintPrefListSize() + ", owners = " + getOwners()
-               + ")";
->>>>>>> a94de0b7
+               + ", secondary-indexes = " + getSecondaryIndexDefinitions() + ")";
     }
 
 }