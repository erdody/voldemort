--- conflicted
+++ resolved
@@ -242,14 +242,12 @@
         throw new VoldemortException("Truncate not supported in ConfigurationStorageEngine");
     }
 
-<<<<<<< HEAD
+    public boolean isPartitionAware() {
+        return false;
+    }
+
     public Set<String> getAllKeys(RangeQuery query) {
         throw new UnsupportedOperationException("No secondary index support.");
     }
 
-=======
-    public boolean isPartitionAware() {
-        return false;
-    }
->>>>>>> a94de0b7
 }