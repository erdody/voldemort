package voldemort.store;

import java.util.Collections;
import java.util.HashMap;
import java.util.List;

import voldemort.client.RoutingTier;
import voldemort.secondary.SecondaryIndexDefinition;
import voldemort.serialization.SerializerDefinition;
import voldemort.store.slop.strategy.HintedHandoffStrategyType;
import voldemort.utils.Utils;

/**
 * A simple builder class to avoid having 10k constructor parameters in store
 * definitions
 * 
 * 
 */
public class StoreDefinitionBuilder {

    private String name = null;
    private String type = null;
    private String description = null;
    private SerializerDefinition keySerializer = null;
    private SerializerDefinition valueSerializer = null;
    private SerializerDefinition transformsSerializer = null;
    private RoutingTier routingPolicy = null;
    private int replicationFactor = -1;
    private Integer preferredWrites = null;
    private int requiredWrites = -1;
    private Integer preferredReads = null;
    private int requiredReads = -1;
    private Integer retentionPeriodDays = null;
    private Integer retentionScanThrottleRate = null;
    private String routingStrategyType = null;
    private String viewOf = null;
    private HashMap<Integer, Integer> zoneReplicationFactor = null;
    private Integer zoneCountReads;
    private Integer zoneCountWrites;
    private String view = null;
    private String serializerFactory = null;
    private HintedHandoffStrategyType hintedHandoffStrategy = null;
    private Integer hintPrefListSize = null;
<<<<<<< HEAD
    private List<SecondaryIndexDefinition> secondaryIndexDefinitions = Collections.emptyList();
=======
    private List<String> owners = null;
>>>>>>> a94de0b7

    public String getName() {
        return Utils.notNull(name);
    }

    public StoreDefinitionBuilder setName(String name) {
        this.name = Utils.notNull(name);
        return this;
    }

    public String getType() {
        return Utils.notNull(type);
    }

    public StoreDefinitionBuilder setType(String type) {
        this.type = Utils.notNull(type);
        return this;
    }

    public String getDescription() {
        return description;
    }

    public StoreDefinitionBuilder setDescription(String description) {
        this.description = description;
        return this;
    }

    public SerializerDefinition getKeySerializer() {
        return Utils.notNull(keySerializer);
    }

    public StoreDefinitionBuilder setKeySerializer(SerializerDefinition keySerializer) {
        this.keySerializer = Utils.notNull(keySerializer);
        return this;
    }

    public SerializerDefinition getValueSerializer() {
        return Utils.notNull(valueSerializer);
    }

    public StoreDefinitionBuilder setValueSerializer(SerializerDefinition valueSerializer) {
        this.valueSerializer = Utils.notNull(valueSerializer);
        return this;
    }

    public SerializerDefinition getTransformsSerializer() {
        return this.transformsSerializer;
    }

    public StoreDefinitionBuilder setTransformsSerializer(SerializerDefinition transformsSerializer) {
        this.transformsSerializer = transformsSerializer;
        return this;
    }

    public RoutingTier getRoutingPolicy() {
        return Utils.notNull(routingPolicy);
    }

    public StoreDefinitionBuilder setRoutingPolicy(RoutingTier routingPolicy) {
        this.routingPolicy = Utils.notNull(routingPolicy);
        return this;
    }

    public int getReplicationFactor() {
        return Utils.inRange(replicationFactor, 1, Integer.MAX_VALUE);
    }

    public StoreDefinitionBuilder setReplicationFactor(int replicationFactor) {
        this.replicationFactor = Utils.inRange(replicationFactor, 1, Integer.MAX_VALUE);
        return this;
    }

    public boolean hasPreferredWrites() {
        return preferredWrites != null;
    }

    public Integer getPreferredWrites() {
        return preferredWrites;
    }

    public StoreDefinitionBuilder setPreferredWrites(Integer preferredWrites) {
        this.preferredWrites = preferredWrites;
        return this;
    }

    public int getRequiredWrites() {
        return requiredWrites;
    }

    public StoreDefinitionBuilder setRequiredWrites(int requiredWrites) {
        this.requiredWrites = Utils.inRange(requiredWrites, 0, Integer.MAX_VALUE);
        return this;
    }

    public boolean hasPreferredReads() {
        return preferredReads != null;
    }

    public Integer getPreferredReads() {
        return preferredReads;
    }

    public StoreDefinitionBuilder setPreferredReads(Integer preferredReads) {
        this.preferredReads = preferredReads;
        return this;
    }

    public int getRequiredReads() {
        return requiredReads;
    }

    public StoreDefinitionBuilder setRequiredReads(int requiredReads) {
        this.requiredReads = Utils.inRange(requiredReads, 0, Integer.MAX_VALUE);
        return this;
    }

    public Integer getRetentionPeriodDays() {
        return retentionPeriodDays;
    }

    public StoreDefinitionBuilder setRetentionPeriodDays(Integer retentionPeriodDays) {
        this.retentionPeriodDays = retentionPeriodDays;
        return this;
    }

    public boolean hasRetentionScanThrottleRate() {
        return this.retentionScanThrottleRate != null;
    }

    public Integer getRetentionScanThrottleRate() {
        return retentionScanThrottleRate;
    }

    public StoreDefinitionBuilder setRetentionScanThrottleRate(Integer retentionScanThrottleRate) {
        this.retentionScanThrottleRate = retentionScanThrottleRate;
        return this;
    }

    public String getRoutingStrategyType() {
        return routingStrategyType;
    }

    public StoreDefinitionBuilder setRoutingStrategyType(String routingStrategyType) {
        this.routingStrategyType = Utils.notNull(routingStrategyType);
        return this;
    }

    public boolean isView() {
        return viewOf != null;
    }

    public String getViewOf() {
        return viewOf;
    }

    public StoreDefinitionBuilder setViewOf(String viewOf) {
        this.viewOf = Utils.notNull(viewOf);
        return this;
    }

    public String getView() {
        return view;
    }

    public StoreDefinitionBuilder setView(String valueTransformation) {
        this.view = valueTransformation;
        return this;
    }

    public String getSerializerFactory() {
        return this.serializerFactory;
    }

    public StoreDefinitionBuilder setSerializerFactory(String factory) {
        this.serializerFactory = factory;
        return this;
    }

    public HashMap<Integer, Integer> getZoneReplicationFactor() {
        return zoneReplicationFactor;
    }

    public StoreDefinitionBuilder setZoneReplicationFactor(HashMap<Integer, Integer> zoneReplicationFactor) {
        this.zoneReplicationFactor = zoneReplicationFactor;
        return this;
    }

    public Integer getZoneCountReads() {
        return zoneCountReads;
    }

    public StoreDefinitionBuilder setZoneCountReads(Integer zoneCountReads) {
        this.zoneCountReads = zoneCountReads;
        return this;
    }

    public Integer getZoneCountWrites() {
        return zoneCountWrites;
    }

    public StoreDefinitionBuilder setZoneCountWrites(Integer zoneCountWrites) {
        this.zoneCountWrites = zoneCountWrites;
        return this;
    }

    public HintedHandoffStrategyType getHintedHandoffStrategy() {
        return hintedHandoffStrategy;
    }

    public StoreDefinitionBuilder setHintedHandoffStrategy(HintedHandoffStrategyType hintedHandoffStrategy) {
        this.hintedHandoffStrategy = hintedHandoffStrategy;
        return this;
    }

    public Integer getHintPrefListSize() {
        return hintPrefListSize;
    }

    public StoreDefinitionBuilder setHintPrefListSize(Integer hintPrefListSize) {
        this.hintPrefListSize = hintPrefListSize;
        return this;
    }

<<<<<<< HEAD
    public StoreDefinitionBuilder setSecondaryIndexes(List<SecondaryIndexDefinition> secondaryIndexDefinitions) {
        this.secondaryIndexDefinitions = secondaryIndexDefinitions;
        return this;
    }

    public List<SecondaryIndexDefinition> getSecondaryIndexes() {
        return secondaryIndexDefinitions;
=======
    public List<String> getOwners() {
        return owners;
    }

    public StoreDefinitionBuilder setOwners(List<String> owners) {
        this.owners = owners;
        return this;
>>>>>>> a94de0b7
    }

    public StoreDefinition build() {
        return new StoreDefinition(this.getName(),
                                   this.getType(),
                                   this.getDescription(),
                                   this.getKeySerializer(),
                                   this.getValueSerializer(),
                                   this.getTransformsSerializer(),
                                   this.getRoutingPolicy(),
                                   this.getRoutingStrategyType(),
                                   this.getReplicationFactor(),
                                   this.getPreferredReads(),
                                   this.getRequiredReads(),
                                   this.getPreferredWrites(),
                                   this.getRequiredWrites(),
                                   this.getViewOf(),
                                   this.getView(),
                                   this.getZoneReplicationFactor(),
                                   this.getZoneCountReads(),
                                   this.getZoneCountWrites(),
                                   this.getRetentionPeriodDays(),
                                   this.getRetentionScanThrottleRate(),
                                   this.getSerializerFactory(),
                                   this.getHintedHandoffStrategy(),
                                   this.getHintPrefListSize(),
<<<<<<< HEAD
                                   this.getSecondaryIndexes());
=======
                                   this.getOwners());
>>>>>>> a94de0b7
    }

}<|MERGE_RESOLUTION|>--- conflicted
+++ resolved
@@ -41,11 +41,8 @@
     private String serializerFactory = null;
     private HintedHandoffStrategyType hintedHandoffStrategy = null;
     private Integer hintPrefListSize = null;
-<<<<<<< HEAD
+    private List<String> owners = null;
     private List<SecondaryIndexDefinition> secondaryIndexDefinitions = Collections.emptyList();
-=======
-    private List<String> owners = null;
->>>>>>> a94de0b7
 
     public String getName() {
         return Utils.notNull(name);
@@ -270,7 +267,15 @@
         return this;
     }
 
-<<<<<<< HEAD
+    public List<String> getOwners() {
+        return owners;
+    }
+
+    public StoreDefinitionBuilder setOwners(List<String> owners) {
+        this.owners = owners;
+        return this;
+    }
+
     public StoreDefinitionBuilder setSecondaryIndexes(List<SecondaryIndexDefinition> secondaryIndexDefinitions) {
         this.secondaryIndexDefinitions = secondaryIndexDefinitions;
         return this;
@@ -278,15 +283,6 @@
 
     public List<SecondaryIndexDefinition> getSecondaryIndexes() {
         return secondaryIndexDefinitions;
-=======
-    public List<String> getOwners() {
-        return owners;
-    }
-
-    public StoreDefinitionBuilder setOwners(List<String> owners) {
-        this.owners = owners;
-        return this;
->>>>>>> a94de0b7
     }
 
     public StoreDefinition build() {
@@ -313,11 +309,8 @@
                                    this.getSerializerFactory(),
                                    this.getHintedHandoffStrategy(),
                                    this.getHintPrefListSize(),
-<<<<<<< HEAD
+                                   this.getOwners(),
                                    this.getSecondaryIndexes());
-=======
-                                   this.getOwners());
->>>>>>> a94de0b7
     }
 
 }