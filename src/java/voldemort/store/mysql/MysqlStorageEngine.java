--- conflicted
+++ resolved
@@ -395,14 +395,12 @@
         return StoreUtils.getVersions(get(key, null));
     }
 
-<<<<<<< HEAD
+    public boolean isPartitionAware() {
+        return false;
+    }
+
     public Set<ByteArray> getAllKeys(RangeQuery query) {
         throw new UnsupportedOperationException("No secondary index support.");
     }
 
-=======
-    public boolean isPartitionAware() {
-        return false;
-    }
->>>>>>> a94de0b7
 }