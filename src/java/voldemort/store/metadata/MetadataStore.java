--- conflicted
+++ resolved
@@ -581,14 +581,12 @@
         throw new VoldemortException("No metadata found for required key:" + key);
     }
 
-<<<<<<< HEAD
+    public boolean isPartitionAware() {
+        return false;
+    }
+
     public Set<ByteArray> getAllKeys(RangeQuery query) {
         throw new UnsupportedOperationException("No secondary index support.");
     }
 
-=======
-    public boolean isPartitionAware() {
-        return false;
-    }
->>>>>>> a94de0b7
 }