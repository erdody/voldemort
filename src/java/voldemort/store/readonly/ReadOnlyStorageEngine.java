/*
 * Copyright 2008-2009 LinkedIn, Inc
 * 
 * Licensed under the Apache License, Version 2.0 (the "License"); you may not
 * use this file except in compliance with the License. You may obtain a copy of
 * the License at
 * 
 * http://www.apache.org/licenses/LICENSE-2.0
 * 
 * Unless required by applicable law or agreed to in writing, software
 * distributed under the License is distributed on an "AS IS" BASIS, WITHOUT
 * WARRANTIES OR CONDITIONS OF ANY KIND, either express or implied. See the
 * License for the specific language governing permissions and limitations under
 * the License.
 */

package voldemort.store.readonly;

import java.io.File;
import java.text.DateFormat;
import java.text.SimpleDateFormat;
import java.util.Collections;
import java.util.Date;
import java.util.List;
import java.util.Map;
<<<<<<< HEAD
import java.util.Set;
=======
import java.util.Map.Entry;
>>>>>>> a94de0b7
import java.util.concurrent.locks.ReadWriteLock;
import java.util.concurrent.locks.ReentrantReadWriteLock;

import org.apache.log4j.Logger;

import voldemort.VoldemortException;
import voldemort.annotations.jmx.JmxGetter;
import voldemort.annotations.jmx.JmxOperation;
import voldemort.routing.RoutingStrategy;
import voldemort.secondary.RangeQuery;
import voldemort.store.NoSuchCapabilityException;
import voldemort.store.StorageEngine;
import voldemort.store.StoreCapabilityType;
import voldemort.store.StoreUtils;
import voldemort.store.readonly.chunk.ChunkedFileSet;
import voldemort.utils.ByteArray;
import voldemort.utils.ByteUtils;
import voldemort.utils.ClosableIterator;
import voldemort.utils.Pair;
import voldemort.utils.Utils;
import voldemort.versioning.Version;
import voldemort.versioning.Versioned;

import com.google.common.collect.Lists;

/**
 * A read-only store that fronts a big file
 * 
 * 
 */
public class ReadOnlyStorageEngine implements StorageEngine<ByteArray, byte[], byte[]> {

    private static Logger logger = Logger.getLogger(ReadOnlyStorageEngine.class);

    private final String name;
    private final int numBackups, nodeId;
    private long currentVersionId;
    private final File storeDir;
    private final ReadWriteLock fileModificationLock;
    private final SearchStrategy searchStrategy;
    private RoutingStrategy routingStrategy;
    private volatile ChunkedFileSet fileSet;
    private volatile boolean isOpen;
    private int deleteBackupMs = 0;
    private long lastSwapped;

    /**
     * Create an instance of the store
     * 
     * @param name The name of the store
     * @param searchStrategy The algorithm to use for searching for keys
     * @param routingStrategy The routing strategy used to route keys
     * @param nodeId Node id
     * @param storeDir The directory in which the .data and .index files reside
     * @param numBackups The number of backups of these files to retain
     * @param deleteBackupMs The time in ms for which we'll wait before we
     *        delete a backup
     */
    public ReadOnlyStorageEngine(String name,
                                 SearchStrategy searchStrategy,
                                 RoutingStrategy routingStrategy,
                                 int nodeId,
                                 File storeDir,
                                 int numBackups,
                                 int deleteBackupMs) {
        this(name, searchStrategy, routingStrategy, nodeId, storeDir, numBackups);
        this.deleteBackupMs = deleteBackupMs;
    }

    /**
     * Create an instance of the store
     * 
     * @param name The name of the store
     * @param searchStrategy The algorithm to use for searching for keys
     * @param routingStrategy The routing strategy used to route keys
     * @param nodeId Node id
     * @param storeDir The directory in which the .data and .index files reside
     * @param numBackups The number of backups of these files to retain
     */
    public ReadOnlyStorageEngine(String name,
                                 SearchStrategy searchStrategy,
                                 RoutingStrategy routingStrategy,
                                 int nodeId,
                                 File storeDir,
                                 int numBackups) {
        this.storeDir = storeDir;
        this.numBackups = numBackups;
        this.name = Utils.notNull(name);
        this.searchStrategy = searchStrategy;
        this.routingStrategy = Utils.notNull(routingStrategy);
        this.nodeId = nodeId;
        this.fileSet = null;
        this.currentVersionId = 0L;
        /*
         * A lock that blocks reads during swap(), open(), and close()
         * operations
         */
        this.fileModificationLock = new ReentrantReadWriteLock();
        this.isOpen = false;
        open(null);
    }

    /**
     * Returns the internal chunked file set
     * 
     * @return The chunked file set
     */
    public ChunkedFileSet getChunkedFileSet() {
        return this.fileSet;
    }

    /**
     * Returns a string representation of map of chunk id to number of chunks
     * 
     * @return String of map of chunk id to number of chunks
     */
    @JmxGetter(name = "getChunkIdToNumChunks", description = "Returns a string representation of the map of chunk id to number of chunks")
    public String getChunkIdToNumChunks() {
        StringBuilder builder = new StringBuilder();
        for(Entry<Object, Integer> entry: fileSet.getChunkIdToNumChunks().entrySet()) {
            builder.append(entry.getKey().toString() + " - " + entry.getValue().toString() + ", ");
        }
        return builder.toString();
    }

    /**
     * Open the store with the version directory specified. If null is specified
     * we open the directory with the maximum version
     * 
     * @param versionDir Version Directory to open. If null, we open the max
     *        versioned / latest directory
     */
    public void open(File versionDir) {
        /* acquire modification lock */
        fileModificationLock.writeLock().lock();
        try {
            /* check that the store is currently closed */
            if(isOpen)
                throw new IllegalStateException("Attempt to open already open store.");

            // Find version directory from symbolic link or max version id
            if(versionDir == null) {
                versionDir = ReadOnlyUtils.getCurrentVersion(storeDir);

                if(versionDir == null)
                    versionDir = new File(storeDir, "version-0");
            }

            // Set the max version id
            long versionId = ReadOnlyUtils.getVersionId(versionDir);
            if(versionId == -1) {
                throw new VoldemortException("Unable to parse id from version directory "
                                             + versionDir.getAbsolutePath());
            }
            currentVersionId = versionId;
            Utils.mkdirs(versionDir);

            // Create symbolic link
            logger.info("Creating symbolic link for '" + getName() + "' using directory "
                        + versionDir.getAbsolutePath());
            Utils.symlink(versionDir.getAbsolutePath(), storeDir.getAbsolutePath() + File.separator
                                                        + "latest");
            this.fileSet = new ChunkedFileSet(versionDir, routingStrategy, nodeId);
            this.lastSwapped = System.currentTimeMillis();
            this.isOpen = true;
        } finally {
            fileModificationLock.writeLock().unlock();
        }
    }

    /**
     * Set the routing strategy required to find which partition the key belongs
     * to
     */
    public void setRoutingStrategy(RoutingStrategy routingStrategy) {
        if(this.fileSet == null)
            throw new VoldemortException("File set should not be null");

        this.routingStrategy = routingStrategy;
    }

    /**
     * Retrieve the absolute path of the current version
     * 
     * @return Returns the absolute path of the current dir
     */
    public String getCurrentDirPath() {
        return storeDir.getAbsolutePath() + File.separator + "version-"
               + Long.toString(currentVersionId);
    }

    /**
     * Retrieve the version id of the current directory
     * 
     * @return Returns a long indicating the version number
     */
    public long getCurrentVersionId() {
        return currentVersionId;
    }

    /**
     * Retrieves the path of the store
     * 
     * @return The absolute path of the store
     */
    public String getStoreDirPath() {
        return storeDir.getAbsolutePath();
    }

    /**
     * Retrieve the storage format of RO
     * 
     * @return The type of the storage format
     */
    public ReadOnlyStorageFormat getReadOnlyStorageFormat() {
        return fileSet.getReadOnlyStorageFormat();
    }

    /**
     * Time since last time the store was swapped
     * 
     * @return Time in milliseconds since the store was swapped
     */
    @JmxGetter(name = "lastSwapped", description = "Time in milliseconds since the store was swapped")
    public long getLastSwapped() {
        long timeSinceLastSwap = System.currentTimeMillis() - lastSwapped;
        return timeSinceLastSwap > 0 ? timeSinceLastSwap : 0;
    }

    /**
     * Close the store.
     */
    public void close() throws VoldemortException {
        logger.debug("Close called for read-only store.");
        this.fileModificationLock.writeLock().lock();

        try {
            if(isOpen) {
                this.isOpen = false;
                fileSet.close();
            } else {
                logger.debug("Attempt to close already closed store " + getName());
            }
        } finally {
            this.fileModificationLock.writeLock().unlock();
        }
    }

    /**
     * Swap the current version folder for a new one
     * 
     * @param newStoreDirectory The path to the new version directory
     */
    @JmxOperation(description = "swapFiles changes this store to use the new data directory")
    public void swapFiles(String newStoreDirectory) {
        logger.info("Swapping files for store '" + getName() + "' to " + newStoreDirectory);
        File newVersionDir = new File(newStoreDirectory);

        if(!newVersionDir.exists())
            throw new VoldemortException("File " + newVersionDir.getAbsolutePath()
                                         + " does not exist.");

        if(!(newVersionDir.getParentFile().compareTo(storeDir.getAbsoluteFile()) == 0 && ReadOnlyUtils.checkVersionDirName(newVersionDir)))
            throw new VoldemortException("Invalid version folder name '"
                                         + newVersionDir
                                         + "'. Either parent directory is incorrect or format(version-n) is incorrect");

        // retrieve previous version for (a) check if last write is winning
        // (b) if failure, rollback use
        File previousVersionDir = ReadOnlyUtils.getCurrentVersion(storeDir);
        if(previousVersionDir == null)
            throw new VoldemortException("Could not find any latest directory to swap with in store '"
                                         + getName() + "'");

        long newVersionId = ReadOnlyUtils.getVersionId(newVersionDir);
        long previousVersionId = ReadOnlyUtils.getVersionId(previousVersionDir);
        if(newVersionId == -1 || previousVersionId == -1)
            throw new VoldemortException("Unable to parse folder names (" + newVersionDir.getName()
                                         + "," + previousVersionDir.getName()
                                         + ") since format(version-n) is incorrect");

        // check if we're greater than latest since we want last write to win
        if(previousVersionId > newVersionId) {
            logger.info("No swap required since current latest version " + previousVersionId
                        + " is greater than swap version " + newVersionId);
            deleteBackups();
            return;
        }

        logger.info("Acquiring write lock on '" + getName() + "':");
        fileModificationLock.writeLock().lock();
        boolean success = false;
        try {
            close();
            logger.info("Opening primary files for store '" + getName() + "' at "
                        + newStoreDirectory);

            // open the latest store
            open(newVersionDir);
            success = true;
        } finally {
            try {
                // we failed to do the swap, attempt a rollback to last version
                if(!success)
                    rollback(previousVersionDir);

            } finally {
                fileModificationLock.writeLock().unlock();
                if(success)
                    logger.info("Swap operation completed successfully on store " + getName()
                                + ", releasing lock.");
                else
                    logger.error("Swap operation failed.");
            }
        }

        // okay we have released the lock and the store is now open again, it is
        // safe to do a potentially slow delete if we have one too many backups
        deleteBackups();
    }

    /**
     * Delete all backups asynchronously
     */
    private void deleteBackups() {
        File[] storeDirList = ReadOnlyUtils.getVersionDirs(storeDir, 0L, currentVersionId);
        if(storeDirList.length > (numBackups + 1)) {
            // delete ALL old directories asynchronously
            File[] extraBackups = ReadOnlyUtils.findKthVersionedDir(storeDirList,
                                                                    0,
                                                                    storeDirList.length
                                                                            - (numBackups + 1) - 1);
            if(extraBackups != null) {
                for(File backUpFile: extraBackups) {
                    deleteAsync(backUpFile);
                }
            }
        }
    }

    /**
     * Delete the given file in a separate thread
     * 
     * @param file The file to delete
     */
    private void deleteAsync(final File file) {
        new Thread(new Runnable() {

            public void run() {
                try {
                    try {
                        logger.info("Waiting for " + deleteBackupMs
                                    + " milliseconds before deleting " + file.getAbsolutePath());
                        Thread.sleep(deleteBackupMs);
                    } catch(InterruptedException e) {
                        logger.warn("Did not sleep enough before deleting backups");
                    }
                    logger.info("Deleting file " + file.getAbsolutePath());
                    Utils.rm(file);
                    logger.info("Deleting of " + file.getAbsolutePath()
                                + " completed successfully.");
                } catch(Exception e) {
                    logger.error(e);
                }
            }
        }, "background-file-delete").start();
    }

    /**
     * Rollback to the specified push version
     * 
     * @param rollbackToDir The full path of the version directory to rollback
     *        to
     */
    @JmxOperation(description = "Rollback to a previous version directory ( full path ) ")
    public void rollback(String rollbackToDir) {
        rollback(new File(rollbackToDir));
    }

    /**
     * Rollback to the specified push version
     * 
     * @param rollbackToDir The version directory to rollback to
     */
    public void rollback(File rollbackToDir) {
        logger.info("Rolling back store '" + getName() + "'");
        fileModificationLock.writeLock().lock();
        try {
            if(rollbackToDir == null)
                throw new VoldemortException("Version directory specified to rollback is null");

            if(!rollbackToDir.exists())
                throw new VoldemortException("Version directory " + rollbackToDir.getAbsolutePath()
                                             + " specified to rollback does not exist");

            long versionId = ReadOnlyUtils.getVersionId(rollbackToDir);
            if(versionId == -1)
                throw new VoldemortException("Cannot parse version id");

            File[] backUpDirs = ReadOnlyUtils.getVersionDirs(storeDir, versionId, Long.MAX_VALUE);
            if(backUpDirs.length <= 1) {
                logger.warn("No rollback performed since there are no back-up directories");
                return;
            }
            backUpDirs = ReadOnlyUtils.findKthVersionedDir(backUpDirs, 0, backUpDirs.length - 1);

            if(isOpen)
                close();

            // open the rollback directory
            open(rollbackToDir);

            // back-up all other directories
            DateFormat df = new SimpleDateFormat("MM-dd-yyyy");
            for(int index = 1; index < backUpDirs.length; index++) {
                Utils.move(backUpDirs[index], new File(storeDir, backUpDirs[index].getName() + "."
                                                                 + df.format(new Date()) + ".bak"));
            }

        } finally {
            fileModificationLock.writeLock().unlock();
            logger.info("Rollback operation completed on '" + getName() + "', releasing lock.");
        }
    }

    public ClosableIterator<ByteArray> keys() {
        if(!(fileSet.getReadOnlyStorageFormat().compareTo(ReadOnlyStorageFormat.READONLY_V2) == 0))
            throw new UnsupportedOperationException("Iteration is not supported for "
                                                    + getClass().getName()
                                                    + " with storage format "
                                                    + fileSet.getReadOnlyStorageFormat());
        return new ChunkedFileSet.ROKeyIterator(fileSet, fileModificationLock);
    }

    public ClosableIterator<Pair<ByteArray, Versioned<byte[]>>> entries() {
        if(!(fileSet.getReadOnlyStorageFormat().compareTo(ReadOnlyStorageFormat.READONLY_V2) == 0))
            throw new UnsupportedOperationException("Iteration is not supported for "
                                                    + getClass().getName()
                                                    + " with storage format "
                                                    + fileSet.getReadOnlyStorageFormat());
        return new ChunkedFileSet.ROEntriesIterator(fileSet, fileModificationLock);
    }

    public void truncate() {
        if(isOpen)
            close();
        Utils.rm(storeDir);
        logger.debug("Truncate successful for read-only store ");
    }

    public List<Versioned<byte[]>> get(ByteArray key, byte[] transforms) throws VoldemortException {
        StoreUtils.assertValidKey(key);
        try {
            fileModificationLock.readLock().lock();
            int chunk = fileSet.getChunkForKey(key.get());
            if(chunk < 0) {
                logger.warn("Invalid chunk id returned. Either routing strategy is inconsistent or storage format not understood");
                return Collections.emptyList();
            }
            int location = searchStrategy.indexOf(fileSet.indexFileFor(chunk),
                                                  fileSet.keyToStorageFormat(key.get()),
                                                  fileSet.getIndexFileSize(chunk));
            if(location >= 0) {
                byte[] value = fileSet.readValue(key.get(), chunk, location);
                if(value.length == 0) {
                    return Collections.emptyList();
                } else {
                    return Collections.singletonList(Versioned.value(value));
                }
            } else {
                return Collections.emptyList();
            }
        } finally {
            fileModificationLock.readLock().unlock();
        }
    }

    public Map<ByteArray, List<Versioned<byte[]>>> getAll(Iterable<ByteArray> keys,
                                                          Map<ByteArray, byte[]> transforms)
            throws VoldemortException {
        StoreUtils.assertValidKeys(keys);
        Map<ByteArray, List<Versioned<byte[]>>> results = StoreUtils.newEmptyHashMap(keys);
        try {
            fileModificationLock.readLock().lock();
            List<KeyValueLocation> keysAndValueLocations = Lists.newArrayList();
            for(ByteArray key: keys) {
                int chunk = fileSet.getChunkForKey(key.get());
                int valueLocation = searchStrategy.indexOf(fileSet.indexFileFor(chunk),
                                                           fileSet.keyToStorageFormat(key.get()),
                                                           fileSet.getIndexFileSize(chunk));
                if(valueLocation >= 0)
                    keysAndValueLocations.add(new KeyValueLocation(chunk, key, valueLocation));
            }
            Collections.sort(keysAndValueLocations);

            for(KeyValueLocation keyVal: keysAndValueLocations) {
                byte[] value = fileSet.readValue(keyVal.getKey().get(),
                                                 keyVal.getChunk(),
                                                 keyVal.getValueLocation());
                if(value.length > 0)
                    results.put(keyVal.getKey(), Collections.singletonList(Versioned.value(value)));
            }
            return results;
        } finally {
            fileModificationLock.readLock().unlock();
        }
    }

    /**
     * Not supported, throws UnsupportedOperationException if called
     */
    public boolean delete(ByteArray key, Version version) throws VoldemortException {
        throw new UnsupportedOperationException("Delete is not supported on this store, it is read-only.");
    }

    /**
     * Not supported, throws UnsupportedOperationException if called
     */
    public void put(ByteArray key, Versioned<byte[]> value, byte[] transforms)
            throws VoldemortException {
        throw new UnsupportedOperationException("Put is not supported on this store, it is read-only.");
    }

    @JmxGetter(name = "name", description = "The name of the store.")
    public String getName() {
        return name;
    }

    public Object getCapability(StoreCapabilityType capability) {
        throw new NoSuchCapabilityException(capability, getName());
    }

    private final static class KeyValueLocation implements Comparable<KeyValueLocation> {

        private final int chunk;
        private final ByteArray key;
        private final int valueLocation;

        private KeyValueLocation(int chunk, ByteArray key, int valueLocation) {
            super();
            this.chunk = chunk;
            this.key = key;
            this.valueLocation = valueLocation;
        }

        public int getChunk() {
            return chunk;
        }

        public ByteArray getKey() {
            return key;
        }

        public int getValueLocation() {
            return valueLocation;
        }

        public int compareTo(KeyValueLocation kvl) {
            if(chunk == kvl.getChunk()) {
                if(valueLocation == kvl.getValueLocation())
                    return ByteUtils.compare(getKey().get(), kvl.getKey().get());
                else
                    return Integer.signum(valueLocation - kvl.getValueLocation());
            } else {
                return getChunk() - kvl.getChunk();
            }
        }
    }

    public List<Version> getVersions(ByteArray key) {
        return StoreUtils.getVersions(get(key, null));
    }

<<<<<<< HEAD
    public Set<ByteArray> getAllKeys(RangeQuery query) {
        throw new UnsupportedOperationException("No secondary index support.");
    }

=======
    public boolean isPartitionAware() {
        return true;
    }
>>>>>>> a94de0b7
}<|MERGE_RESOLUTION|>--- conflicted
+++ resolved
@@ -23,11 +23,8 @@
 import java.util.Date;
 import java.util.List;
 import java.util.Map;
-<<<<<<< HEAD
+import java.util.Map.Entry;
 import java.util.Set;
-=======
-import java.util.Map.Entry;
->>>>>>> a94de0b7
 import java.util.concurrent.locks.ReadWriteLock;
 import java.util.concurrent.locks.ReentrantReadWriteLock;
 
@@ -601,14 +598,12 @@
         return StoreUtils.getVersions(get(key, null));
     }
 
-<<<<<<< HEAD
+    public boolean isPartitionAware() {
+        return true;
+    }
+
     public Set<ByteArray> getAllKeys(RangeQuery query) {
         throw new UnsupportedOperationException("No secondary index support.");
     }
 
-=======
-    public boolean isPartitionAware() {
-        return true;
-    }
->>>>>>> a94de0b7
 }