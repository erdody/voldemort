--- conflicted
+++ resolved
@@ -31,16 +31,14 @@
 import voldemort.utils.ByteArray;
 import voldemort.utils.Time;
 
+import com.google.common.collect.Maps;
 import com.sleepycat.je.Database;
 import com.sleepycat.je.DatabaseConfig;
 import com.sleepycat.je.DatabaseException;
 import com.sleepycat.je.Environment;
 import com.sleepycat.je.EnvironmentConfig;
 import com.sleepycat.je.EnvironmentStats;
-import com.sleepycat.je.PreloadConfig;
 import com.sleepycat.je.StatsConfig;
-
-import com.google.common.collect.Maps;
 
 /**
  * The configuration that is shared between berkeley db instances. This includes
@@ -119,24 +117,8 @@
             try {
                 Environment environment = getEnvironment(storeName);
                 Database db = environment.openDatabase(null, storeName, databaseConfig);
-<<<<<<< HEAD
-                if(voldemortConfig.getBdbCursorPreload()) {
-                    PreloadConfig preloadConfig = new PreloadConfig();
-                    preloadConfig.setLoadLNs(true);
-                    db.preload(preloadConfig);
-                }
-                return createStore(storeName,
-                                   environment,
-                                   db,
-                                   voldemortConfig.getBdbCursorPreload());
-=======
                 BdbRuntimeConfig runtimeConfig = new BdbRuntimeConfig(voldemortConfig);
-                BdbStorageEngine engine = new BdbStorageEngine(storeName,
-                                                               environment,
-                                                               db,
-                                                               runtimeConfig);
-                return engine;
->>>>>>> a94de0b7
+                return createStore(storeName, environment, db, runtimeConfig);
             } catch(DatabaseException d) {
                 throw new StorageInitializationException(d);
             }
@@ -146,8 +128,8 @@
     protected StorageEngine<ByteArray, byte[], byte[]> createStore(String storeName,
                                                                    Environment environment,
                                                                    Database db,
-                                                                   boolean cursorPreload) {
-        return new BdbStorageEngine(storeName, environment, db, cursorPreload);
+                                                                   BdbRuntimeConfig runtimeConfig) {
+        return new BdbStorageEngine(storeName, environment, db, runtimeConfig);
 
     }
 
