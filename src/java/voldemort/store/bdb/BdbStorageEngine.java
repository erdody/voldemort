--- conflicted
+++ resolved
@@ -58,7 +58,6 @@
 import com.sleepycat.je.Environment;
 import com.sleepycat.je.LockMode;
 import com.sleepycat.je.OperationStatus;
-import com.sleepycat.je.PreloadConfig;
 import com.sleepycat.je.StatsConfig;
 import com.sleepycat.je.Transaction;
 
@@ -102,8 +101,7 @@
         };
         this.isOpen = new AtomicBoolean(true);
         this.readLockMode = config.getLockMode();
-        this.bdbEnvironmentStats = new BdbEnvironmentStats(environment,
-                                                           config.getStatsCacheTtlMs());
+        this.bdbEnvironmentStats = new BdbEnvironmentStats(environment, config.getStatsCacheTtlMs());
     }
 
     public String getName() {
@@ -314,24 +312,15 @@
                                                                                                                                                                 valueEntry,
                                                                                                                                                                 LockMode.RMW)) {
                 VectorClock clock = new VectorClock(valueEntry.getData());
-<<<<<<< HEAD
-                Occured occured = value.getVersion().compare(clock);
-                if(occured == Occured.BEFORE) {
-=======
-                Occurred occurred = value.getVersion().compare(clock);
-                if(occurred == Occurred.BEFORE)
->>>>>>> a94de0b7
+                Occurred occured = value.getVersion().compare(clock);
+                if(occured == Occurred.BEFORE) {
                     throw new ObsoleteVersionException("Key "
                                                        + new String(hexCodec.encode(key.get()))
                                                        + " "
                                                        + value.getVersion().toString()
                                                        + " is obsolete, it is no greater than the current version of "
                                                        + clock + ".");
-<<<<<<< HEAD
-                } else if(occured == Occured.AFTER) {
-=======
-                else if(occurred == Occurred.AFTER)
->>>>>>> a94de0b7
+                } else if(occured == Occurred.AFTER) {
                     // best effort delete of obsolete previous value!
                     deletedVals.add(valueEntry.getData());
                     cursor.delete();
@@ -632,12 +621,11 @@
         }
     }
 
-<<<<<<< HEAD
+    public boolean isPartitionAware() {
+        return false;
+    }
+
     public Set<ByteArray> getAllKeys(RangeQuery query) {
         throw new UnsupportedOperationException("No secondary index support.");
-=======
-    public boolean isPartitionAware() {
-        return false;
->>>>>>> a94de0b7
     }
 }