/*
 * Copyright 2008-2009 LinkedIn, Inc
 * 
 * Licensed under the Apache License, Version 2.0 (the "License"); you may not
 * use this file except in compliance with the License. You may obtain a copy of
 * the License at
 * 
 * http://www.apache.org/licenses/LICENSE-2.0
 * 
 * Unless required by applicable law or agreed to in writing, software
 * distributed under the License is distributed on an "AS IS" BASIS, WITHOUT
 * WARRANTIES OR CONDITIONS OF ANY KIND, either express or implied. See the
 * License for the specific language governing permissions and limitations under
 * the License.
 */

package voldemort.client.protocol.admin;

import java.io.IOException;
import java.io.StringReader;
import java.util.Iterator;
import java.util.List;
import java.util.concurrent.TimeUnit;

import voldemort.VoldemortException;
import voldemort.client.ClientConfig;
import voldemort.client.SocketStoreClientFactory;
import voldemort.client.protocol.VoldemortFilter;
import voldemort.cluster.Cluster;
import voldemort.server.protocol.admin.AsyncOperationStatus;
import voldemort.store.StoreDefinition;
import voldemort.store.metadata.MetadataStore;
import voldemort.store.metadata.MetadataStore.VoldemortState;
import voldemort.utils.ByteArray;
import voldemort.utils.ByteUtils;
import voldemort.utils.Pair;
import voldemort.versioning.VectorClock;
import voldemort.versioning.Versioned;
import voldemort.xml.ClusterMapper;
import voldemort.xml.StoreDefinitionsMapper;

/**
 * The base interface for all administrative functions.
 * 
 * @author bbansal
 * 
 */
public abstract class AdminClient {

    private static final ClusterMapper clusterMapper = new ClusterMapper();
    private static final StoreDefinitionsMapper storeMapper = new StoreDefinitionsMapper();

    // Parameters for exponential back off
    private static final long INITIAL_DELAY = 250; // Initial delay
    private static final long MAX_DELAY = 1000 * 60; // Stop doing exponential back off once delay reaches this
    
    private Cluster cluster;

    public AdminClient(Cluster cluster) {
        this.setCluster(cluster);
    }

    public AdminClient(String bootstrapUrl) {
        // try to bootstrap metadata from bootstrapUrl
        ClientConfig config = new ClientConfig().setBootstrapUrls(bootstrapUrl);
        SocketStoreClientFactory factory = new SocketStoreClientFactory(config);

        // get Cluster from bootStrapUrl
        String clusterXml = factory.bootstrapMetadataWithRetries(MetadataStore.CLUSTER_KEY,
                                                                 factory.validateUrls(config.getBootstrapUrls()));
        setCluster(clusterMapper.readCluster(new StringReader(clusterXml)));

        // release all threads/sockets hold by the factory.
        factory.close();
    }

    /**
     * streaming API to get all entries belonging to any of the partition in the
     * input List.
     * 
     * @param nodeId
     * @param storeName
     * @param partitionList: List of partitions to be fetched from remote
     *        server.
     * @param filter: A VoldemortFilter class to do server side filtering or
     *        null
     * @return
     * @throws VoldemortException
     */
    public abstract Iterator<Pair<ByteArray, Versioned<byte[]>>> fetchPartitionEntries(int nodeId,
                                                                                       String storeName,
                                                                                       List<Integer> partitionList,
                                                                                       VoldemortFilter filter);

    /**
     * streaming API to get a list of all the keys that belong to any of the
     * partitions in the input list
     * 
     * @param nodeId
     * @param storeName
     * @param partitionList
     * @param filter
     * @return
     */
    public abstract Iterator<ByteArray> fetchPartitionKeys(int nodeId,
                                                           String storeName,
                                                           List<Integer> partitionList,
                                                           VoldemortFilter filter);

    /**
     * update Entries at (remote) node with all entries in iterator for passed
     * storeName
     * 
     * @param nodeId
     * @param storeName
     * @param entryIterator
     * @param filter: A VoldemortFilter class to do server side filtering or
     *        null.
     * @throws VoldemortException
     * @throws IOException
     */
    public abstract void updateEntries(int nodeId,
                                       String storeName,
                                       Iterator<Pair<ByteArray, Versioned<byte[]>>> entryIterator,
                                       VoldemortFilter filter);

    /**
     * Delete all Entries at (remote) node for partitions in partitionList
     * 
     * @param nodeId
     * @param storeName
     * @param partitionList
     * @param filter: A VoldemortFilter class to do server side filtering or
     *        null.
     * @throws VoldemortException
     * @throws IOException
     */
    public abstract int deletePartitions(int nodeId,
                                         String storeName,
                                         List<Integer> partitionList,
                                         VoldemortFilter filter);

    /**
     * Pipe fetch from donorNode and update stealerNode in streaming mode.
     */
    public abstract int fetchAndUpdateStreams(int donorNodeId,
                                              int stealerNodeId,
                                              String storeName,
                                              List<Integer> stealList,
                                              VoldemortFilter filter);

    /**
     * cleanly close this client, freeing any resource.
     */
    public abstract void stop();

    /**
     * Get the status of asynchornous request
     * 
     * @param nodeId Node to contact
     * @param requestId Previously returned request Id
     * @return A Pair of String (request status) and Boolean (is request
     *         complete?)
     */
    public abstract AsyncOperationStatus getAsyncRequestStatus(int nodeId, int requestId);

    /**
     * update remote metadata on a particular node
     * 
     * @param remoteNodeId
     * @param key
     * @param value
     */
    protected abstract void doUpdateRemoteMetadata(int remoteNodeId,
                                                   ByteArray key,
                                                   Versioned<byte[]> value);

    /**
     * get remote metadata on a particular node
     * 
     * @param remoteNodeId
     * @param key
     * @return
     */
    protected abstract Versioned<byte[]> doGetRemoteMetadata(int remoteNodeId, ByteArray key);

    /**
     * Wait for a task to finish completion, using exponential backoff to poll
     * the task completion status
     * 
     * @param nodeId Id of the node to poll
     * @param requestId Id of the request to check
     * @param maxWait Maximum time we'll keep checking a request until we give
     *        up
     * @param timeUnit Unit in which
     * @param maxWait is expressed
     * @throws VoldemortException if task failed to finish in specified maxWait
     *         time.
     */
    public void waitForCompletion(int nodeId, int requestId, long maxWait, TimeUnit timeUnit) {
<<<<<<< HEAD
        long delay = 250;
        // don't do exponential back off past a certain limit
        long maxDelay = 1000 * 60;

=======
        long delay = INITIAL_DELAY;
>>>>>>> 2ae78322
        long waitUntil = System.currentTimeMillis() + timeUnit.toMillis(maxWait);

        while(System.currentTimeMillis() < waitUntil) {
            AsyncOperationStatus status = getAsyncRequestStatus(nodeId, requestId);
            if(status.isComplete())
                return;
<<<<<<< HEAD
            if(delay < maxDelay)
=======
            if(delay < MAX_DELAY)
>>>>>>> 2ae78322
                // keep doubling the wait period until we rach maxDelay
                delay <<= 2;
            try {
                Thread.sleep(delay);
            } catch(InterruptedException e) {
                Thread.currentThread().interrupt();
            }
        }
<<<<<<< HEAD
        throw new VoldemortException("Task requestId:" + requestId + " failed to complete in " + maxWait + " " + timeUnit.toString()) ;
=======
        throw new VoldemortException("Failed to finish task requestId:" + requestId + " in maxWait"
                                     + maxWait + " " + timeUnit.toString());
>>>>>>> 2ae78322
    }

    /* Helper functions */

    /**
     * update metadata at remote node.
     * 
     * @param remoteNodeId
     * @param key
     * @param value
     */
    public void updateRemoteMetadata(int remoteNodeId, String key, Versioned<String> value) {
        ByteArray keyBytes = new ByteArray(ByteUtils.getBytes(key, "UTF-8"));
        Versioned<byte[]> valueBytes = new Versioned<byte[]>(ByteUtils.getBytes(value.getValue(),
                                                                                "UTF-8"),
                                                             value.getVersion());

        doUpdateRemoteMetadata(remoteNodeId, keyBytes, valueBytes);
    }

    /**
     * get metadata from remote node.
     * 
     * @param remoteNodeId
     * @param key
     * @return
     */
    public Versioned<String> getRemoteMetadata(int remoteNodeId, String key) {
        ByteArray keyBytes = new ByteArray(ByteUtils.getBytes(key, "UTF-8"));
        Versioned<byte[]> value = doGetRemoteMetadata(remoteNodeId, keyBytes);
        return new Versioned<String>(ByteUtils.getString(value.getValue(), "UTF-8"),
                                     value.getVersion());
    }

    /**
     * update cluster information on a remote node.
     * 
     * @param nodeId
     * @param cluster
     * @throws VoldemortException
     */
    public void updateRemoteCluster(int nodeId, Cluster cluster) throws VoldemortException {
        // get current version.
        VectorClock oldClock = (VectorClock) getRemoteCluster(nodeId).getVersion();

        updateRemoteMetadata(nodeId,
                             MetadataStore.CLUSTER_KEY,
                             new Versioned<String>(clusterMapper.writeCluster(cluster),
                                                   oldClock.incremented(nodeId, 1)));
    }

    /**
     * get cluster information from a remote node.
     * 
     * @param nodeId
     * @return
     * @throws VoldemortException
     */
    public Versioned<Cluster> getRemoteCluster(int nodeId) throws VoldemortException {
        Versioned<String> value = getRemoteMetadata(nodeId, MetadataStore.CLUSTER_KEY);
        Cluster cluster = clusterMapper.readCluster(new StringReader(value.getValue()));
        return new Versioned<Cluster>(cluster, value.getVersion());

    }

    /**
     * update store definitions on remote node.
     * 
     * @param nodeId
     * @param storesList
     * @throws VoldemortException
     */
    public void updateRemoteStoreDefList(int nodeId, List<StoreDefinition> storesList)
            throws VoldemortException {
        // get current version.
        VectorClock oldClock = (VectorClock) getRemoteStoreDefList(nodeId).getVersion();

        updateRemoteMetadata(nodeId,
                             MetadataStore.STORES_KEY,
                             new Versioned<String>(storeMapper.writeStoreList(storesList),
                                                   oldClock.incremented(nodeId, 1)));
    }

    /**
     * get store definitions from a remote node.
     * 
     * @param nodeId
     * @return
     * @throws VoldemortException
     */
    public Versioned<List<StoreDefinition>> getRemoteStoreDefList(int nodeId)
            throws VoldemortException {
        Versioned<String> value = getRemoteMetadata(nodeId, MetadataStore.STORES_KEY);
        List<StoreDefinition> storeList = storeMapper.readStoreList(new StringReader(value.getValue()));
        return new Versioned<List<StoreDefinition>>(storeList, value.getVersion());
    }

    /**
     * update serverState on a remote node.
     * 
     * @param nodeId
     * @param state
     */
    public void updateRemoteServerState(int nodeId, MetadataStore.VoldemortState state) {
        VectorClock oldClock = (VectorClock) getRemoteServerState(nodeId).getVersion();

        updateRemoteMetadata(nodeId,
                             MetadataStore.SERVER_STATE_KEY,
                             new Versioned<String>(state.toString(),
                                                   oldClock.incremented(nodeId, 1)));
    }

    /**
     * get serverState from a remoteNode.
     * 
     * @param nodeId
     * @return
     */
    public Versioned<VoldemortState> getRemoteServerState(int nodeId) {
        Versioned<String> value = getRemoteMetadata(nodeId, MetadataStore.SERVER_STATE_KEY);
        return new Versioned<VoldemortState>(VoldemortState.valueOf(value.getValue()),
                                             value.getVersion());
    }

    public void setCluster(Cluster cluster) {
        this.cluster = cluster;
    }

    public Cluster getCluster() {
        return cluster;
    }
}<|MERGE_RESOLUTION|>--- conflicted
+++ resolved
@@ -198,25 +198,14 @@
      *         time.
      */
     public void waitForCompletion(int nodeId, int requestId, long maxWait, TimeUnit timeUnit) {
-<<<<<<< HEAD
-        long delay = 250;
-        // don't do exponential back off past a certain limit
-        long maxDelay = 1000 * 60;
-
-=======
         long delay = INITIAL_DELAY;
->>>>>>> 2ae78322
         long waitUntil = System.currentTimeMillis() + timeUnit.toMillis(maxWait);
 
         while(System.currentTimeMillis() < waitUntil) {
             AsyncOperationStatus status = getAsyncRequestStatus(nodeId, requestId);
             if(status.isComplete())
                 return;
-<<<<<<< HEAD
-            if(delay < maxDelay)
-=======
             if(delay < MAX_DELAY)
->>>>>>> 2ae78322
                 // keep doubling the wait period until we rach maxDelay
                 delay <<= 2;
             try {
@@ -225,12 +214,8 @@
                 Thread.currentThread().interrupt();
             }
         }
-<<<<<<< HEAD
-        throw new VoldemortException("Task requestId:" + requestId + " failed to complete in " + maxWait + " " + timeUnit.toString()) ;
-=======
         throw new VoldemortException("Failed to finish task requestId:" + requestId + " in maxWait"
                                      + maxWait + " " + timeUnit.toString());
->>>>>>> 2ae78322
     }
 
     /* Helper functions */
