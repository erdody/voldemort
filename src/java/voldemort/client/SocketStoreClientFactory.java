/*
 * Copyright 2008-2012 LinkedIn, Inc
 * 
 * Licensed under the Apache License, Version 2.0 (the "License"); you may not
 * use this file except in compliance with the License. You may obtain a copy of
 * the License at
 * 
 * http://www.apache.org/licenses/LICENSE-2.0
 * 
 * Unless required by applicable law or agreed to in writing, software
 * distributed under the License is distributed on an "AS IS" BASIS, WITHOUT
 * WARRANTIES OR CONDITIONS OF ANY KIND, either express or implied. See the
 * License for the specific language governing permissions and limitations under
 * the License.
 */

package voldemort.client;

import static voldemort.cluster.failuredetector.FailureDetectorUtils.create;

import java.net.URI;
import java.util.Collection;
import java.util.List;
import java.util.concurrent.Callable;
import java.util.concurrent.TimeUnit;

import voldemort.VoldemortException;
import voldemort.client.protocol.RequestFormatType;
import voldemort.cluster.Node;
import voldemort.cluster.failuredetector.ClientStoreVerifier;
import voldemort.cluster.failuredetector.FailureDetector;
import voldemort.cluster.failuredetector.FailureDetectorConfig;
import voldemort.cluster.failuredetector.FailureDetectorListener;
import voldemort.server.RequestRoutingType;
import voldemort.store.Store;
import voldemort.store.metadata.MetadataStore;
import voldemort.store.socket.SocketDestination;
import voldemort.store.socket.SocketStoreFactory;
import voldemort.store.socket.clientrequest.ClientRequestExecutorPool;
import voldemort.utils.ByteArray;
import voldemort.versioning.InconsistencyResolver;
import voldemort.versioning.Versioned;

/**
 * A StoreClientFactory abstracts away the connection pooling, threading, and
 * bootstrapping mechanism. It can be used to create any number of
 * {@link voldemort.client.StoreClient StoreClient} instances for different
 * stores.
 * 
 * 
 */
public class SocketStoreClientFactory extends AbstractStoreClientFactory {

    public static final String URL_SCHEME = "tcp";

    private final SocketStoreFactory storeFactory;
    private FailureDetectorListener failureDetectorListener;
    private final RequestRoutingType requestRoutingType;

    public SocketStoreClientFactory(ClientConfig config) {
        super(config);
        this.requestRoutingType = RequestRoutingType.getRequestRoutingType(RoutingTier.SERVER.equals(config.getRoutingTier()),
                                                                           false);
        this.storeFactory = new ClientRequestExecutorPool(config.getSelectors(),
                                                          config.getMaxConnectionsPerNode(),
                                                          config.getConnectionTimeout(TimeUnit.MILLISECONDS),
                                                          config.getSocketTimeout(TimeUnit.MILLISECONDS),
                                                          config.getSocketBufferSize(),
<<<<<<< HEAD
                                                          config.getSocketKeepAlive(),
                                                          config.isJmxEnabled());
=======
                                                          config.getSocketKeepAlive());
        if(config.isJmxEnabled())
            JmxUtils.registerMbean(storeFactory,
                                   JmxUtils.createObjectName(JmxUtils.getPackageName(storeFactory.getClass()),
                                                             JmxUtils.getClassName(storeFactory.getClass())
                                                                     + jmxId()));
>>>>>>> d1b9bb82
    }

    @Override
    public <K, V> StoreClient<K, V> getStoreClient(final String storeName,
                                                   final InconsistencyResolver<Versioned<V>> resolver) {
        if(getConfig().isLazyEnabled())
            return new LazyStoreClient<K, V>(new Callable<StoreClient<K, V>>() {

                public StoreClient<K, V> call() throws Exception {
                    return getParentStoreClient(storeName, resolver);
                }
            });

        return getParentStoreClient(storeName, resolver);
    }

    private <K, V> StoreClient<K, V> getParentStoreClient(String storeName,
                                                          InconsistencyResolver<Versioned<V>> resolver) {
        return super.getStoreClient(storeName, resolver);
    }

    @Override
    protected List<Versioned<String>> getRemoteMetadata(String key, URI url) {
        try {
            return super.getRemoteMetadata(key, url);
        } catch(VoldemortException e) {
            // Fix SNA-4227: When an error occurs during bootstrap, close the
            // socket
            SocketDestination destination = new SocketDestination(url.getHost(),
                                                                  url.getPort(),
                                                                  getRequestFormatType());
            storeFactory.close(destination);
            throw new VoldemortException(e);
        }
    }

    @Override
    protected Store<ByteArray, byte[], byte[]> getStore(String storeName,
                                                        String host,
                                                        int port,
                                                        RequestFormatType type) {
        return storeFactory.create(storeName, host, port, type, requestRoutingType);
    }

    @Override
    protected FailureDetector initFailureDetector(final ClientConfig config,
                                                  final Collection<Node> nodes) {
        failureDetectorListener = new FailureDetectorListener() {

            public void nodeAvailable(Node node) {

            }

            public void nodeUnavailable(Node node) {
                if(logger.isInfoEnabled())
                    logger.info(node + " has been marked as unavailable, destroying socket pool");

                // Kill the socket pool for this node...
                SocketDestination destination = new SocketDestination(node.getHost(),
                                                                      node.getSocketPort(),
                                                                      config.getRequestFormatType());
                storeFactory.close(destination);
            }

        };

        ClientStoreVerifier storeVerifier = new ClientStoreVerifier() {

            @Override
            protected Store<ByteArray, byte[], byte[]> getStoreInternal(Node node) {
                return SocketStoreClientFactory.this.getStore(MetadataStore.METADATA_STORE_NAME,
                                                              node.getHost(),
                                                              node.getSocketPort(),
                                                              config.getRequestFormatType());
            }

        };

        FailureDetectorConfig failureDetectorConfig = new FailureDetectorConfig(config).setNodes(nodes)
                                                                                       .setStoreVerifier(storeVerifier);

        return create(failureDetectorConfig, true, failureDetectorListener);
    }

    @Override
    protected int getPort(Node node) {
        return node.getSocketPort();
    }

    @Override
    protected void validateUrl(URI url) {
        if(!URL_SCHEME.equals(url.getScheme()))
            throw new IllegalArgumentException("Illegal scheme in bootstrap URL for SocketStoreClientFactory:"
                                               + " expected '"
                                               + URL_SCHEME
                                               + "' but found '"
                                               + url.getScheme() + "'.");
    }

    @Override
    public void close() {
        this.storeFactory.close();
        if(failureDetector != null)
            this.failureDetector.removeFailureDetectorListener(failureDetectorListener);

        super.close();
    }

}<|MERGE_RESOLUTION|>--- conflicted
+++ resolved
@@ -38,6 +38,7 @@
 import voldemort.store.socket.SocketStoreFactory;
 import voldemort.store.socket.clientrequest.ClientRequestExecutorPool;
 import voldemort.utils.ByteArray;
+import voldemort.utils.JmxUtils;
 import voldemort.versioning.InconsistencyResolver;
 import voldemort.versioning.Versioned;
 
@@ -66,17 +67,13 @@
                                                           config.getConnectionTimeout(TimeUnit.MILLISECONDS),
                                                           config.getSocketTimeout(TimeUnit.MILLISECONDS),
                                                           config.getSocketBufferSize(),
-<<<<<<< HEAD
                                                           config.getSocketKeepAlive(),
                                                           config.isJmxEnabled());
-=======
-                                                          config.getSocketKeepAlive());
         if(config.isJmxEnabled())
             JmxUtils.registerMbean(storeFactory,
                                    JmxUtils.createObjectName(JmxUtils.getPackageName(storeFactory.getClass()),
                                                              JmxUtils.getClassName(storeFactory.getClass())
                                                                      + jmxId()));
->>>>>>> d1b9bb82
     }
 
     @Override
