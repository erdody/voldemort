--- conflicted
+++ resolved
@@ -19,7 +19,7 @@
 import org.apache.log4j.Logger;
 
 import voldemort.client.ClientInfo;
-import voldemort.client.SystemStore;
+import voldemort.client.SystemStoreRepository;
 import voldemort.versioning.ObsoleteVersionException;
 import voldemort.versioning.Version;
 import voldemort.versioning.Versioned;
@@ -33,17 +33,17 @@
 
     private final Logger logger = Logger.getLogger(this.getClass());
 
-    private final SystemStore<String, String> clientRegistry;
+    SystemStoreRepository systemStoreRepository;
     private ClientInfo clientInfo;
     private final String clientId;
     private Version lastVersion;
     private boolean hadConflict;
 
-    public ClientRegistryRefresher(SystemStore<String, String> clientRegistry,
+    public ClientRegistryRefresher(SystemStoreRepository sysRepository,
                                    String clientId,
                                    ClientInfo clientInfo,
                                    Version version) {
-        this.clientRegistry = clientRegistry;
+        this.systemStoreRepository = sysRepository;
         this.clientInfo = clientInfo;
         this.clientId = clientId;
         this.lastVersion = version;
@@ -58,28 +58,27 @@
             // a newer version before update this time. This case shall not
             // happen under regular circumstances. But it is just avoid update
             // keeping failing when strange situations occur.
-            lastVersion = clientRegistry.getSysStore(clientId).getVersion();
+            lastVersion = this.systemStoreRepository.getClientRegistryStore()
+                                                    .getSysStore(clientId)
+                                                    .getVersion();
             hadConflict = false;
         }
         clientInfo.setUpdateTime(System.currentTimeMillis());
         logger.info("updating client registry with the following info for client: " + clientId
                     + "\n" + clientInfo);
         try {
-            lastVersion = clientRegistry.putSysStore(clientId,
-<<<<<<< HEAD
-                                                     new Versioned<String>(clientInfo.toString(),
-                                                                           lastVersion));
-=======
-                                                     new Versioned<ClientInfo>(clientInfo,
-                                                                               lastVersion));
+            lastVersion = this.systemStoreRepository.getClientRegistryStore()
+                                                    .putSysStore(clientId,
+                                                                 new Versioned<String>(clientInfo.toString(),
+                                                                                       lastVersion));
         } catch(ObsoleteVersionException e) {
-            Versioned<ClientInfo> existingValue = clientRegistry.getSysStore(clientId);
+            Versioned<String> existingValue = this.systemStoreRepository.getClientRegistryStore()
+                                                                        .getSysStore(clientId);
             logger.warn("Multiple clients are updating the same client registry entry");
             logger.warn("  current value: " + clientInfo + " " + lastVersion);
             logger.warn("  existing value: " + existingValue.getValue() + " "
                         + existingValue.getVersion());
             hadConflict = true;
->>>>>>> e77ee0f0
         } catch(Exception e) {
             logger.warn("encountered the following error while trying to update client registry: "
                         + e);
