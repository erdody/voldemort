--- conflicted
+++ resolved
@@ -48,11 +48,7 @@
 import voldemort.store.StoreDefinition;
 import voldemort.store.StoreDefinitionBuilder;
 import voldemort.store.StoreUtils;
-<<<<<<< HEAD
-=======
 import voldemort.store.slop.HintedHandoffStrategyType;
-import voldemort.store.views.View;
->>>>>>> 6efd96c5
 import voldemort.store.views.ViewStorageConfiguration;
 
 /**
@@ -232,14 +228,15 @@
         }
 
         String enableHintedHandoffStr = store.getChildText(HINTED_HANDOFF_ENABLE);
-        boolean enableHintedHandoff = (null != enableHintedHandoffStr) && Boolean.parseBoolean(enableHintedHandoffStr);
+        boolean enableHintedHandoff = (null != enableHintedHandoffStr)
+                                      && Boolean.parseBoolean(enableHintedHandoffStr);
         String hintedHandoffStrategy = null;
         if(enableHintedHandoff)
             hintedHandoffStrategy = (null != store.getChildText(HINTED_HANDOFF_STRATEGY)) ? store.getChildText(HINTED_HANDOFF_STRATEGY)
-                                                                                          : HintedHandoffStrategyType.TO_ALL_STRATEGY;
+                                                                                         : HintedHandoffStrategyType.TO_ALL_STRATEGY;
         String hintPrefListSizeStr = store.getChildText(HINT_PREFLIST_SIZE);
         Integer hintPrefListSize = (null != hintPrefListSizeStr) ? Integer.parseInt(hintPrefListSizeStr)
-                                                                 : null;
+                                                                : null;
 
         return new StoreDefinitionBuilder().setName(name)
                                            .setType(storeType)
@@ -406,7 +403,7 @@
 
         if(storeDefinition.isHintedHandoffEnabled()) {
             store.addContent(new Element(HINTED_HANDOFF_ENABLE).setText(Boolean.toString(storeDefinition.isHintedHandoffEnabled())));
-            
+
             if(storeDefinition.hasHintedHandoffStrategyType())
                 store.addContent(new Element(HINTED_HANDOFF_STRATEGY).setText(storeDefinition.getHintedHandoffStrategyType()));
             if(storeDefinition.hasHintPreflistSize())
