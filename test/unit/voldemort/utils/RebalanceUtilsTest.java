/*
 * Copyright 2011 LinkedIn, Inc
 * 
 * Licensed under the Apache License, Version 2.0 (the "License"); you may not
 * use this file except in compliance with the License. You may obtain a copy of
 * the License at
 * 
 * http://www.apache.org/licenses/LICENSE-2.0
 * 
 * Unless required by applicable law or agreed to in writing, software
 * distributed under the License is distributed on an "AS IS" BASIS, WITHOUT
 * WARRANTIES OR CONDITIONS OF ANY KIND, either express or implied. See the
 * License for the specific language governing permissions and limitations under
 * the License.
 */

package voldemort.utils;

import java.util.ArrayList;
import java.util.List;

import junit.framework.TestCase;
import voldemort.ServerTestUtils;
import voldemort.cluster.Cluster;
import voldemort.cluster.Node;

import com.google.common.base.Predicate;
import com.google.common.collect.Iterables;
import com.google.common.collect.Lists;

public class RebalanceUtilsTest extends TestCase {

    public void testUpdateCluster() {
        Cluster currentCluster = ServerTestUtils.getLocalCluster(2, new int[][] {
                { 0, 1, 2, 3, 4, 5, 6, 7, 8 }, {} });

<<<<<<< HEAD
        targetCluster = ServerTestUtils.getLocalCluster(2, new int[][] { { 0, 1, 4, 5, 6, 7, 8 },
                { 2, 3 } });

        try {
            storeDefList = new StoreDefinitionsMapper().readStoreList(new FileReader(new File(storeDefFile)));
            // keep stores with replication factor < 3
            storeDefList = Lists.newArrayList(Iterables.filter(storeDefList,
                                                               new Predicate<StoreDefinition>() {

                                                                   public boolean apply(StoreDefinition sd) {
                                                                       return sd.getReplicationFactor() < 3;
                                                                   }
                                                               }));
        } catch(FileNotFoundException e) {
            throw new RuntimeException("Failed to find storeDefFile:" + storeDefFile, e);
        }
    }

    public void testUniqueStoreDefinitions() {
        List<StoreDefinition> storeDefs = Lists.newArrayList();

        // Put zero store
        assertEquals(RebalanceUtils.getUniqueStoreDefinitions(storeDefs).size(), 0);

        // Put one store
        StoreDefinition consistentStore1 = ServerTestUtils.getStoreDef("a",
                                                                       1,
                                                                       1,
                                                                       1,
                                                                       1,
                                                                       1,
                                                                       RoutingStrategyType.CONSISTENT_STRATEGY);
        storeDefs.add(consistentStore1);
        assertEquals(RebalanceUtils.getUniqueStoreDefinitions(storeDefs).size(), 1);
        assertEquals(RebalanceUtils.getUniqueStoreDefinitions(storeDefs).get(0), consistentStore1);

        // Put another store with same rep-factor + strategy but different name
        StoreDefinition consistentStore2 = ServerTestUtils.getStoreDef("b",
                                                                       1,
                                                                       1,
                                                                       1,
                                                                       1,
                                                                       1,
                                                                       RoutingStrategyType.CONSISTENT_STRATEGY);
        storeDefs.add(consistentStore2);
        assertEquals(RebalanceUtils.getUniqueStoreDefinitions(storeDefs).size(), 1);
        assertEquals(RebalanceUtils.getUniqueStoreDefinitions(storeDefs).get(0), consistentStore1);

        // Put another store with different rep-factor
        StoreDefinition consistentStore3 = ServerTestUtils.getStoreDef("c",
                                                                       2,
                                                                       1,
                                                                       1,
                                                                       1,
                                                                       1,
                                                                       RoutingStrategyType.CONSISTENT_STRATEGY);
        storeDefs.add(consistentStore3);
        assertEquals(RebalanceUtils.getUniqueStoreDefinitions(storeDefs).size(), 2);
        assertEquals(RebalanceUtils.getUniqueStoreDefinitions(storeDefs).get(0), consistentStore1);
        assertEquals(RebalanceUtils.getUniqueStoreDefinitions(storeDefs).get(1), consistentStore3);

        // Put another store with same rep-factor but zone routing
        HashMap<Integer, Integer> zoneRepFactor = Maps.newHashMap();
        zoneRepFactor.put(0, 1);
        zoneRepFactor.put(1, 1);
        StoreDefinition zoneStore1 = ServerTestUtils.getStoreDef("d",
                                                                 1,
                                                                 1,
                                                                 1,
                                                                 1,
                                                                 0,
                                                                 0,
                                                                 zoneRepFactor,
                                                                 HintedHandoffStrategyType.PROXIMITY_STRATEGY,
                                                                 RoutingStrategyType.ZONE_STRATEGY);
        storeDefs.add(zoneStore1);
        assertEquals(RebalanceUtils.getUniqueStoreDefinitions(storeDefs).size(), 3);
        assertEquals(RebalanceUtils.getUniqueStoreDefinitions(storeDefs).get(0), consistentStore1);
        assertEquals(RebalanceUtils.getUniqueStoreDefinitions(storeDefs).get(1), consistentStore3);
        assertEquals(RebalanceUtils.getUniqueStoreDefinitions(storeDefs).get(2), zoneStore1);

        // Put another store with different rep-factor but zone routing
        zoneRepFactor = Maps.newHashMap();
        zoneRepFactor.put(0, 2);
        zoneRepFactor.put(1, 1);
        StoreDefinition zoneStore2 = ServerTestUtils.getStoreDef("e",
                                                                 1,
                                                                 1,
                                                                 1,
                                                                 1,
                                                                 0,
                                                                 0,
                                                                 zoneRepFactor,
                                                                 HintedHandoffStrategyType.PROXIMITY_STRATEGY,
                                                                 RoutingStrategyType.ZONE_STRATEGY);
        storeDefs.add(zoneStore2);
        assertEquals(RebalanceUtils.getUniqueStoreDefinitions(storeDefs).size(), 4);
        assertEquals(RebalanceUtils.getUniqueStoreDefinitions(storeDefs).get(0), consistentStore1);
        assertEquals(RebalanceUtils.getUniqueStoreDefinitions(storeDefs).get(1), consistentStore3);
        assertEquals(RebalanceUtils.getUniqueStoreDefinitions(storeDefs).get(2), zoneStore1);
        assertEquals(RebalanceUtils.getUniqueStoreDefinitions(storeDefs).get(3), zoneStore2);

        // Put another zone store with same rep factor
        zoneRepFactor = Maps.newHashMap();
        zoneRepFactor.put(0, 1);
        zoneRepFactor.put(1, 1);
        StoreDefinition zoneStore3 = ServerTestUtils.getStoreDef("f",
                                                                 1,
                                                                 1,
                                                                 2,
                                                                 1,
                                                                 0,
                                                                 0,
                                                                 zoneRepFactor,
                                                                 HintedHandoffStrategyType.PROXIMITY_STRATEGY,
                                                                 RoutingStrategyType.ZONE_STRATEGY);
        storeDefs.add(zoneStore3);
        assertEquals(RebalanceUtils.getUniqueStoreDefinitions(storeDefs).size(), 4);
        assertEquals(RebalanceUtils.getUniqueStoreDefinitions(storeDefs).get(0), consistentStore1);
        assertEquals(RebalanceUtils.getUniqueStoreDefinitions(storeDefs).get(1), consistentStore3);
        assertEquals(RebalanceUtils.getUniqueStoreDefinitions(storeDefs).get(2), zoneStore1);
        assertEquals(RebalanceUtils.getUniqueStoreDefinitions(storeDefs).get(3), zoneStore2);

        // Put another zone store with same rep factor
        zoneRepFactor = Maps.newHashMap();
        zoneRepFactor.put(0, 2);
        zoneRepFactor.put(1, 1);
        StoreDefinition zoneStore4 = ServerTestUtils.getStoreDef("g",
                                                                 1,
                                                                 1,
                                                                 1,
                                                                 1,
                                                                 0,
                                                                 0,
                                                                 zoneRepFactor,
                                                                 HintedHandoffStrategyType.PROXIMITY_STRATEGY,
                                                                 RoutingStrategyType.ZONE_STRATEGY);
        storeDefs.add(zoneStore4);
        assertEquals(RebalanceUtils.getUniqueStoreDefinitions(storeDefs).size(), 4);
        assertEquals(RebalanceUtils.getUniqueStoreDefinitions(storeDefs).get(0), consistentStore1);
        assertEquals(RebalanceUtils.getUniqueStoreDefinitions(storeDefs).get(1), consistentStore3);
        assertEquals(RebalanceUtils.getUniqueStoreDefinitions(storeDefs).get(2), zoneStore1);
        assertEquals(RebalanceUtils.getUniqueStoreDefinitions(storeDefs).get(3), zoneStore2);

        // Put another store with same total rep-factor but different indiv
        // rep-factor, zone routing
        zoneRepFactor = Maps.newHashMap();
        zoneRepFactor.put(0, 1);
        zoneRepFactor.put(1, 2);
        StoreDefinition zoneStore5 = ServerTestUtils.getStoreDef("h",
                                                                 1,
                                                                 1,
                                                                 1,
                                                                 1,
                                                                 0,
                                                                 0,
                                                                 zoneRepFactor,
                                                                 HintedHandoffStrategyType.PROXIMITY_STRATEGY,
                                                                 RoutingStrategyType.ZONE_STRATEGY);
        storeDefs.add(zoneStore5);
        assertEquals(RebalanceUtils.getUniqueStoreDefinitions(storeDefs).size(), 5);
        assertEquals(RebalanceUtils.getUniqueStoreDefinitions(storeDefs).get(0), consistentStore1);
        assertEquals(RebalanceUtils.getUniqueStoreDefinitions(storeDefs).get(1), consistentStore3);
        assertEquals(RebalanceUtils.getUniqueStoreDefinitions(storeDefs).get(2), zoneStore1);
        assertEquals(RebalanceUtils.getUniqueStoreDefinitions(storeDefs).get(3), zoneStore2);
        assertEquals(RebalanceUtils.getUniqueStoreDefinitions(storeDefs).get(4), zoneStore5);

=======
        Cluster targetCluster = ServerTestUtils.getLocalCluster(2, new int[][] {
                { 0, 1, 4, 5, 6, 7, 8 }, { 2, 3 } });
        Cluster updatedCluster = RebalanceUtils.updateCluster(currentCluster,
                                                              new ArrayList<Node>(targetCluster.getNodes()));
        assertEquals("updated cluster should match targetCluster", updatedCluster, targetCluster);
>>>>>>> a94de0b7
    }

    public void testGetNodeIds() {
        List<Node> nodes = Lists.newArrayList();

<<<<<<< HEAD
        // the rebalancing plan should have exactly 1 node
        assertEquals("There should have exactly one rebalancing node",
                     1,
                     rebalancePlan.getRebalancingTaskQueue().size());
        RebalanceNodePlan rebalanceNodeInfo = rebalancePlan.getRebalancingTaskQueue().poll();
        assertEquals("rebalanceInfo should have exactly one item",
                     1,
                     rebalanceNodeInfo.getRebalanceTaskList().size());
        RebalancePartitionsInfo expected = new RebalancePartitionsInfo(rebalanceNodeInfo.getStealerNode(),
                                                                       0,
                                                                       Arrays.asList(2, 3),
                                                                       Arrays.asList(2, 3),
                                                                       Arrays.asList(2, 3),
                                                                       RebalanceUtils.getStoreNames(storeDefList),
                                                                       new HashMap<String, String>(),
                                                                       new HashMap<String, String>(),
                                                                       0);

        assertEquals("rebalanceStealInfo should match",
                     expected.toJsonString(),
                     rebalanceNodeInfo.getRebalanceTaskList().get(0).toJsonString());

=======
        // Test with empty node list
        assertEquals(RebalanceUtils.getNodeIds(nodes).size(), 0);

        // Add one node
        nodes.add(new Node(0, "localhost", 1, 2, 3, new ArrayList<Integer>()));
        assertEquals(RebalanceUtils.getNodeIds(nodes).size(), 1);
        assertEquals(RebalanceUtils.getNodeIds(nodes).get(0).intValue(), 0);
>>>>>>> a94de0b7
    }

    public void testGetClusterWithNewNodes() {
        Cluster cluster = ServerTestUtils.getLocalCluster(2, 10, 1);

        // Generate a new cluster which contains 4 nodes instead of 2
        List<Node> nodes = Lists.newArrayList();
        for(int nodeId = 0; nodeId < 4; nodeId++) {
            List<Integer> partitionIds = Lists.newArrayList();
            for(int partitionId = nodeId * 5; partitionId < (nodeId + 1) * 5; partitionId++) {
                partitionIds.add(partitionId);
            }
            Node node = new Node(nodeId, "b", 0, 1, 2, 0, partitionIds);
            nodes.add(node);
        }
        Cluster newCluster = new Cluster(cluster.getName(),
                                         nodes,
                                         Lists.newArrayList(cluster.getZones()));

        Cluster generatedCluster = RebalanceUtils.getClusterWithNewNodes(cluster, newCluster);
        assertEquals(generatedCluster.getNumberOfNodes(), 4);
        assertEquals(Utils.compareList(generatedCluster.getNodeById(0).getPartitionIds(),
                                       cluster.getNodeById(0).getPartitionIds()), true);
        assertEquals(Utils.compareList(generatedCluster.getNodeById(1).getPartitionIds(),
                                       cluster.getNodeById(1).getPartitionIds()), true);
        assertEquals(generatedCluster.getNodeById(2).getPartitionIds().size(), 0);
        assertEquals(generatedCluster.getNodeById(3).getPartitionIds().size(), 0);

    }
}<|MERGE_RESOLUTION|>--- conflicted
+++ resolved
@@ -34,210 +34,16 @@
         Cluster currentCluster = ServerTestUtils.getLocalCluster(2, new int[][] {
                 { 0, 1, 2, 3, 4, 5, 6, 7, 8 }, {} });
 
-<<<<<<< HEAD
-        targetCluster = ServerTestUtils.getLocalCluster(2, new int[][] { { 0, 1, 4, 5, 6, 7, 8 },
-                { 2, 3 } });
-
-        try {
-            storeDefList = new StoreDefinitionsMapper().readStoreList(new FileReader(new File(storeDefFile)));
-            // keep stores with replication factor < 3
-            storeDefList = Lists.newArrayList(Iterables.filter(storeDefList,
-                                                               new Predicate<StoreDefinition>() {
-
-                                                                   public boolean apply(StoreDefinition sd) {
-                                                                       return sd.getReplicationFactor() < 3;
-                                                                   }
-                                                               }));
-        } catch(FileNotFoundException e) {
-            throw new RuntimeException("Failed to find storeDefFile:" + storeDefFile, e);
-        }
-    }
-
-    public void testUniqueStoreDefinitions() {
-        List<StoreDefinition> storeDefs = Lists.newArrayList();
-
-        // Put zero store
-        assertEquals(RebalanceUtils.getUniqueStoreDefinitions(storeDefs).size(), 0);
-
-        // Put one store
-        StoreDefinition consistentStore1 = ServerTestUtils.getStoreDef("a",
-                                                                       1,
-                                                                       1,
-                                                                       1,
-                                                                       1,
-                                                                       1,
-                                                                       RoutingStrategyType.CONSISTENT_STRATEGY);
-        storeDefs.add(consistentStore1);
-        assertEquals(RebalanceUtils.getUniqueStoreDefinitions(storeDefs).size(), 1);
-        assertEquals(RebalanceUtils.getUniqueStoreDefinitions(storeDefs).get(0), consistentStore1);
-
-        // Put another store with same rep-factor + strategy but different name
-        StoreDefinition consistentStore2 = ServerTestUtils.getStoreDef("b",
-                                                                       1,
-                                                                       1,
-                                                                       1,
-                                                                       1,
-                                                                       1,
-                                                                       RoutingStrategyType.CONSISTENT_STRATEGY);
-        storeDefs.add(consistentStore2);
-        assertEquals(RebalanceUtils.getUniqueStoreDefinitions(storeDefs).size(), 1);
-        assertEquals(RebalanceUtils.getUniqueStoreDefinitions(storeDefs).get(0), consistentStore1);
-
-        // Put another store with different rep-factor
-        StoreDefinition consistentStore3 = ServerTestUtils.getStoreDef("c",
-                                                                       2,
-                                                                       1,
-                                                                       1,
-                                                                       1,
-                                                                       1,
-                                                                       RoutingStrategyType.CONSISTENT_STRATEGY);
-        storeDefs.add(consistentStore3);
-        assertEquals(RebalanceUtils.getUniqueStoreDefinitions(storeDefs).size(), 2);
-        assertEquals(RebalanceUtils.getUniqueStoreDefinitions(storeDefs).get(0), consistentStore1);
-        assertEquals(RebalanceUtils.getUniqueStoreDefinitions(storeDefs).get(1), consistentStore3);
-
-        // Put another store with same rep-factor but zone routing
-        HashMap<Integer, Integer> zoneRepFactor = Maps.newHashMap();
-        zoneRepFactor.put(0, 1);
-        zoneRepFactor.put(1, 1);
-        StoreDefinition zoneStore1 = ServerTestUtils.getStoreDef("d",
-                                                                 1,
-                                                                 1,
-                                                                 1,
-                                                                 1,
-                                                                 0,
-                                                                 0,
-                                                                 zoneRepFactor,
-                                                                 HintedHandoffStrategyType.PROXIMITY_STRATEGY,
-                                                                 RoutingStrategyType.ZONE_STRATEGY);
-        storeDefs.add(zoneStore1);
-        assertEquals(RebalanceUtils.getUniqueStoreDefinitions(storeDefs).size(), 3);
-        assertEquals(RebalanceUtils.getUniqueStoreDefinitions(storeDefs).get(0), consistentStore1);
-        assertEquals(RebalanceUtils.getUniqueStoreDefinitions(storeDefs).get(1), consistentStore3);
-        assertEquals(RebalanceUtils.getUniqueStoreDefinitions(storeDefs).get(2), zoneStore1);
-
-        // Put another store with different rep-factor but zone routing
-        zoneRepFactor = Maps.newHashMap();
-        zoneRepFactor.put(0, 2);
-        zoneRepFactor.put(1, 1);
-        StoreDefinition zoneStore2 = ServerTestUtils.getStoreDef("e",
-                                                                 1,
-                                                                 1,
-                                                                 1,
-                                                                 1,
-                                                                 0,
-                                                                 0,
-                                                                 zoneRepFactor,
-                                                                 HintedHandoffStrategyType.PROXIMITY_STRATEGY,
-                                                                 RoutingStrategyType.ZONE_STRATEGY);
-        storeDefs.add(zoneStore2);
-        assertEquals(RebalanceUtils.getUniqueStoreDefinitions(storeDefs).size(), 4);
-        assertEquals(RebalanceUtils.getUniqueStoreDefinitions(storeDefs).get(0), consistentStore1);
-        assertEquals(RebalanceUtils.getUniqueStoreDefinitions(storeDefs).get(1), consistentStore3);
-        assertEquals(RebalanceUtils.getUniqueStoreDefinitions(storeDefs).get(2), zoneStore1);
-        assertEquals(RebalanceUtils.getUniqueStoreDefinitions(storeDefs).get(3), zoneStore2);
-
-        // Put another zone store with same rep factor
-        zoneRepFactor = Maps.newHashMap();
-        zoneRepFactor.put(0, 1);
-        zoneRepFactor.put(1, 1);
-        StoreDefinition zoneStore3 = ServerTestUtils.getStoreDef("f",
-                                                                 1,
-                                                                 1,
-                                                                 2,
-                                                                 1,
-                                                                 0,
-                                                                 0,
-                                                                 zoneRepFactor,
-                                                                 HintedHandoffStrategyType.PROXIMITY_STRATEGY,
-                                                                 RoutingStrategyType.ZONE_STRATEGY);
-        storeDefs.add(zoneStore3);
-        assertEquals(RebalanceUtils.getUniqueStoreDefinitions(storeDefs).size(), 4);
-        assertEquals(RebalanceUtils.getUniqueStoreDefinitions(storeDefs).get(0), consistentStore1);
-        assertEquals(RebalanceUtils.getUniqueStoreDefinitions(storeDefs).get(1), consistentStore3);
-        assertEquals(RebalanceUtils.getUniqueStoreDefinitions(storeDefs).get(2), zoneStore1);
-        assertEquals(RebalanceUtils.getUniqueStoreDefinitions(storeDefs).get(3), zoneStore2);
-
-        // Put another zone store with same rep factor
-        zoneRepFactor = Maps.newHashMap();
-        zoneRepFactor.put(0, 2);
-        zoneRepFactor.put(1, 1);
-        StoreDefinition zoneStore4 = ServerTestUtils.getStoreDef("g",
-                                                                 1,
-                                                                 1,
-                                                                 1,
-                                                                 1,
-                                                                 0,
-                                                                 0,
-                                                                 zoneRepFactor,
-                                                                 HintedHandoffStrategyType.PROXIMITY_STRATEGY,
-                                                                 RoutingStrategyType.ZONE_STRATEGY);
-        storeDefs.add(zoneStore4);
-        assertEquals(RebalanceUtils.getUniqueStoreDefinitions(storeDefs).size(), 4);
-        assertEquals(RebalanceUtils.getUniqueStoreDefinitions(storeDefs).get(0), consistentStore1);
-        assertEquals(RebalanceUtils.getUniqueStoreDefinitions(storeDefs).get(1), consistentStore3);
-        assertEquals(RebalanceUtils.getUniqueStoreDefinitions(storeDefs).get(2), zoneStore1);
-        assertEquals(RebalanceUtils.getUniqueStoreDefinitions(storeDefs).get(3), zoneStore2);
-
-        // Put another store with same total rep-factor but different indiv
-        // rep-factor, zone routing
-        zoneRepFactor = Maps.newHashMap();
-        zoneRepFactor.put(0, 1);
-        zoneRepFactor.put(1, 2);
-        StoreDefinition zoneStore5 = ServerTestUtils.getStoreDef("h",
-                                                                 1,
-                                                                 1,
-                                                                 1,
-                                                                 1,
-                                                                 0,
-                                                                 0,
-                                                                 zoneRepFactor,
-                                                                 HintedHandoffStrategyType.PROXIMITY_STRATEGY,
-                                                                 RoutingStrategyType.ZONE_STRATEGY);
-        storeDefs.add(zoneStore5);
-        assertEquals(RebalanceUtils.getUniqueStoreDefinitions(storeDefs).size(), 5);
-        assertEquals(RebalanceUtils.getUniqueStoreDefinitions(storeDefs).get(0), consistentStore1);
-        assertEquals(RebalanceUtils.getUniqueStoreDefinitions(storeDefs).get(1), consistentStore3);
-        assertEquals(RebalanceUtils.getUniqueStoreDefinitions(storeDefs).get(2), zoneStore1);
-        assertEquals(RebalanceUtils.getUniqueStoreDefinitions(storeDefs).get(3), zoneStore2);
-        assertEquals(RebalanceUtils.getUniqueStoreDefinitions(storeDefs).get(4), zoneStore5);
-
-=======
         Cluster targetCluster = ServerTestUtils.getLocalCluster(2, new int[][] {
                 { 0, 1, 4, 5, 6, 7, 8 }, { 2, 3 } });
         Cluster updatedCluster = RebalanceUtils.updateCluster(currentCluster,
                                                               new ArrayList<Node>(targetCluster.getNodes()));
         assertEquals("updated cluster should match targetCluster", updatedCluster, targetCluster);
->>>>>>> a94de0b7
     }
 
     public void testGetNodeIds() {
         List<Node> nodes = Lists.newArrayList();
 
-<<<<<<< HEAD
-        // the rebalancing plan should have exactly 1 node
-        assertEquals("There should have exactly one rebalancing node",
-                     1,
-                     rebalancePlan.getRebalancingTaskQueue().size());
-        RebalanceNodePlan rebalanceNodeInfo = rebalancePlan.getRebalancingTaskQueue().poll();
-        assertEquals("rebalanceInfo should have exactly one item",
-                     1,
-                     rebalanceNodeInfo.getRebalanceTaskList().size());
-        RebalancePartitionsInfo expected = new RebalancePartitionsInfo(rebalanceNodeInfo.getStealerNode(),
-                                                                       0,
-                                                                       Arrays.asList(2, 3),
-                                                                       Arrays.asList(2, 3),
-                                                                       Arrays.asList(2, 3),
-                                                                       RebalanceUtils.getStoreNames(storeDefList),
-                                                                       new HashMap<String, String>(),
-                                                                       new HashMap<String, String>(),
-                                                                       0);
-
-        assertEquals("rebalanceStealInfo should match",
-                     expected.toJsonString(),
-                     rebalanceNodeInfo.getRebalanceTaskList().get(0).toJsonString());
-
-=======
         // Test with empty node list
         assertEquals(RebalanceUtils.getNodeIds(nodes).size(), 0);
 
@@ -245,7 +51,6 @@
         nodes.add(new Node(0, "localhost", 1, 2, 3, new ArrayList<Integer>()));
         assertEquals(RebalanceUtils.getNodeIds(nodes).size(), 1);
         assertEquals(RebalanceUtils.getNodeIds(nodes).get(0).intValue(), 0);
->>>>>>> a94de0b7
     }
 
     public void testGetClusterWithNewNodes() {
